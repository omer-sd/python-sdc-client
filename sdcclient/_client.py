--- conflicted
+++ resolved
@@ -99,51 +99,42 @@
             return [False, self.lasterr]
         return [True, res.json()]
 
-    def get_notification_channel_ids(self, channels):
-        res = requests.get(self.url + '/api/notificationChannels', headers=self.hdrs)
-        ids = []
-        if not self.__checkResponse(res):
-            return [False, self.lasterr]
-        # Should try and improve this M * N lookup
-<<<<<<< HEAD
-        for ch in res.json()["notificationChannels"]:
+    def get_notification_ids(self, channels):
+            res = requests.get(self.url + '/api/notificationChannels', headers=self.hdrs)
+
+            if not self.__checkResponse(res):
+                return [False, self.lasterr]
+
+            # Should try and improve this M * N lookup
+            ids = []
             for c in channels:
-=======
-        ids = []
-        for c in channels:
-            found = False
-            for ch in res.json()["notificationChannels"]:
->>>>>>> 775426a2
-                if c['type'] == ch['type']:
-                    if c['type'] == 'SNS':
-                        opt = ch['options']
-                        if set(opt['snsTopicARNs']) == set(c['snsTopicARNs']):
-                            found = True
-                            ids.append(ch['id'])
-                    elif c['type'] == 'EMAIL':
-                        opt = ch['options']
-                        if set(c['emailRecipients']) == set(opt['emailRecipients']):
-                            found = True
-                            ids.append(ch['id'])
-                    elif c['type'] == 'PAGER_DUTY':
-                        opt = ch['options']
-                        if opt['account'] == c['account'] and opt['serviceName'] == c['serviceName']:
-                            found = True
-                            ids.append(ch['id'])
-                    elif c['type'] == 'SLACK':
-                        opt = ch['options']
-                        if 'channel' in opt and opt['channel'] == c['channel']:
-                            found = True
-                            ids.append(ch['id'])
-<<<<<<< HEAD
-        print ids
-=======
-            if not found:
-                return [False, "Channel not found: " + str(c)]
-
->>>>>>> 775426a2
-        return [True, ids]
-                        
+                found = False
+                for ch in res.json()["notificationChannels"]:
+                    if c['type'] == ch['type']:
+                        if c['type'] == 'SNS':
+                            opt = ch['options']
+                            if set(opt['snsTopicARNs']) == set(c['snsTopicARNs']):
+                                found = True
+                                ids.append(ch['id'])
+                        elif c['type'] == 'EMAIL':
+                            opt = ch['options']
+                            if set(c['emailRecipients']) == set(opt['emailRecipients']):
+                                found = True
+                                ids.append(ch['id'])
+                        elif c['type'] == 'PAGER_DUTY':
+                            opt = ch['options']
+                            if opt['account'] == c['account'] and opt['serviceName'] == c['serviceName']:
+                                found = True
+                                ids.append(ch['id'])
+                        elif c['type'] == 'SLACK':
+                            opt = ch['options']
+                            if 'channel' in opt and opt['channel'] == c['channel']:
+                                found = True
+                                ids.append(ch['id'])
+                if not found:
+                    return [False, "Channel not found: " + str(c)]
+
+            return [True, ids]                        
                 
     def create_alert(self, name, description, severity, for_atleast_s, condition, segmentby=[],
                      segment_condition='ANY', user_filter='', notify=None, enabled=True, annotations={}):
