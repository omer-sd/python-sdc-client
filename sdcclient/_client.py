--- conflicted
+++ resolved
@@ -663,10 +663,7 @@
         v_count = 0
         for i, metric in enumerate(metrics):
             property_name = 'v' if 'aggregations' in metric else 'k'
-<<<<<<< HEAD
-=======
-
->>>>>>> cd3bb181
+
             if property_name == 'k':
                 i = k_count
                 k_count += 1
